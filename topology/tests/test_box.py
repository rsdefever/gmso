import pytest
import numpy as np
<<<<<<< HEAD

from topology.core.box import Box
from topology.tests.base_test import BaseTest
=======
import unyt as u

from topology.core.box import Box
from topology.testing.utils import allclose
>>>>>>> cd38c39e


class TestBox(BaseTest):

    def test_init_lengths(self, lengths):
        box = Box(lengths=lengths)
        assert np.array_equal(box.lengths, lengths)

    def test_init_angles(self, lengths, angles):
        box = Box(lengths=lengths, angles=angles)
        assert np.array_equal(box.angles, angles)

    @pytest.mark.parametrize('lengths', [[0.0, 4.0, 4.0], [4.0, 5.0, -1.0]])
    def test_bad_lengths(self, lengths):
        with pytest.raises(ValueError):
            box = Box(lengths=lengths, angles=90*np.ones(3))

    def test_build_2D_Box(self):
        with pytest.warns(UserWarning):
            box = Box(lengths=u.nm * [4, 4, 0])

    def test_dtype(self):
        box = Box(lengths=np.ones(3))
        assert box.lengths.dtype == float
        assert isinstance(box.lengths, u.unyt_array)
        assert isinstance(box.lengths, np.ndarray)
        assert box.angles.dtype == float
        assert isinstance(box.angles, u.unyt_array)
        assert isinstance(box.angles, np.ndarray)

    def test_lengths_setter(self):
        box = Box(lengths=np.ones(3))
        box.lengths = 2 * np.ones(3)
        assert (box.lengths == 2 * np.ones(3)).all()

    @pytest.mark.parametrize('angles', [[40.0, 50.0, 60.0],
        [30.0, 60.0, 70.0], [45.0, 45.0, 75.0]])
    def test_angles_setter(self, angles):
        box = Box(lengths=np.ones(3), angles=90*np.ones(3))
        box.angles = angles
        assert (box.angles == angles).all()

    @pytest.mark.parametrize('lengths', [[3, 3, 3], [4, 4, 4],
        [4, 6, 4]])
    def test_setters_with_lists(self, lengths):
        box = Box(lengths=np.ones(3))
        box.lengths = lengths
        assert (box.lengths == lengths).all()

    def test_default_angles(self):
        box = Box(lengths=np.ones(3))
        assert (box.angles == np.array([90.0, 90.0, 90.0])).all()

    def test_vectors(self):
        box = Box(lengths=np.ones(3), angles=[40.0, 50.0, 60.0])
        vectors = box.full_vectors_from_angles()
        test_vectors = np.array([[1, 0, 0],
                                [0.5, 0.86603, 0],
                                [0.64278, 0.51344, 0.56852]])
        test_vectors *= u.nm
        assert allclose(vectors, test_vectors, atol=1e-3)<|MERGE_RESOLUTION|>--- conflicted
+++ resolved
@@ -1,15 +1,10 @@
 import pytest
 import numpy as np
-<<<<<<< HEAD
+import unyt as u
 
 from topology.core.box import Box
 from topology.tests.base_test import BaseTest
-=======
-import unyt as u
-
-from topology.core.box import Box
 from topology.testing.utils import allclose
->>>>>>> cd38c39e
 
 
 class TestBox(BaseTest):
