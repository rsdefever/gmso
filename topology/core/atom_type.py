import warnings
import numpy as np
import sympy
import unyt as u
from topology.testing.utils import allclose


class AtomType(object):
    """An atom type."""

    def __init__(self,
                 name="AtomType",
                 mass=0.0 * u.gram / u.mol,
                 charge=0.0 * u.elementary_charge,
                 nb_function='4*epsilon*((sigma/r)**12 - (sigma/r)**6)',
                 parameters={
                     'sigma': 0.3*u.nm,
                     'epsilon': 0.3*u.Unit('kJ')},
                 independent_variables={'r'},
                 ):

        self._name = name
        self._mass = _validate_mass(mass)
        self._charge = _validate_charge(charge)
        self._parameters = _validate_parameters(parameters)
        self._independent_variables = _validate_independent_variables(independent_variables)
        self._nb_function = _validate_nb_function(nb_function)

        self._validate_function_parameters()

    @property
    def name(self):
        return self._name

    @name.setter
    def name(self, val):
        self._name = val

    @property
    def charge(self):
        return self._charge

    @charge.setter
    def charge(self, val):
        self._charge = _validate_charge(val)

    @property
    def mass(self):
        return self._mass

    @mass.setter
    def mass(self, val):
        self._mass = _validate_mass(val)

    @property
    def parameters(self):
        return self._parameters

    @parameters.setter
    def parameters(self, newparams):
        newparams = _validate_parameters(newparams)

        self._parameters.update(newparams)
        self._validate_function_parameters()

    @property
    def independent_variables(self):
        return self._independent_variables

    @independent_variables.setter
    def independent_variables(self, indep_vars):
        self._independent_variables = _validate_independent_variables(indep_vars)

    @property
    def nb_function(self):
        return self._nb_function

    @nb_function.setter
    def nb_function(self, function):
        # Check valid function type (string or sympy expression)
        # If func is undefined, just keep the old one
        if isinstance(function, str):
            self._nb_function = sympy.sympify(function)
        elif isinstance(function, sympy.Expr):
            self._nb_function = function
        else:
            raise ValueError("Please enter a string or sympy expression")

        self._validate_function_parameters()

    def set_nb_function(self, function=None, parameters=None, independent_variables=None):
        """ Set the nonbonded function and paramters for this atomtype

        Parameters
        ----------
        function: sympy.Expression or string
            The mathematical expression corresponding to the nonbonded potential
            If None, the function remains unchanged
        parameters: dict
            {parameter: value} in the function
            If None, the parameters remain unchanged

        Notes
        -----
        Be aware of the symbols used in the `function` and `parameters`.
        If unnecessary parameters are supplied, an error is thrown.
        If only a subset of the parameters are supplied, they are updated
            while the non-passed parameters default to the existing values
       """
        if function is not None:
            self._nb_function = _validate_nb_function(function)

        if parameters is None:
            parameters = self._parameters
        else:
            parameters = _validate_parameters(parameters)
            if not set(self._parameters).intersection(set(parameters)):
                if function is None:
                    raise ValueError('`parameters` argument includes no '
                                     'variables found in function. Expected '
                                     'at least one of {}'.format(
                                        self._parameters.keys()))
            self._parameters.update(parameters)

        if independent_variables is not None:
            self._independent_variables = _validate_independent_variables(independent_variables)

        if not set(parameters.keys()).isdisjoint(self._nb_function.free_symbols):
            raise ValueError('Mismatch between parameters and nbfunction symbols')

        # Rebuild self._parameters based on the symbols in the new nb_function
        self._parameters = {
            key: val
            for key, val in self._parameters.items() if key in set(
            str(sym) for sym in self.nb_function.free_symbols)
        }

        self._validate_function_parameters()

    def _validate_function_parameters(self):
        # Check for unused symbols
        parameter_symbols = sympy.symbols(set(self._parameters.keys()))
        independent_variable_symbols = self._independent_variables
        used_symbols = parameter_symbols.union(independent_variable_symbols)
        unused_symbols = self.nb_function.free_symbols - used_symbols
        if len(unused_symbols) > 0:
            warnings.warn('You supplied parameters with '
                          'unused symbols {}'.format(unused_symbols))

<<<<<<< HEAD
        if used_symbols != self.nb_function.free_symbols:
            extra_syms = used_symbols ^ self.nb_function.free_symbols
            raise ValueError("NB function and parameter"
                             " symbols do not agree,"
                             " extraneous symbols:"
                             " {}".format(extra_syms))
=======
        symbols = sympy.symbols(set(self.parameters.keys()))
        if symbols != self.nb_function.free_symbols:
            missing_syms = self.nb_function.free_symbols - symbols
            if missing_syms:
                raise ValueError("Missing necessary parameters to evaluate "
                                 "NB function. Missing symbols: {}"
                                 "".format(missing_syms))
            extra_syms = symbols ^ self.nb_function.free_symbols
            warnings.warn("NB function and parameter"
                          " symbols do not agree,"
                          " extraneous symbols:"
                          " {}".format(extra_syms))
>>>>>>> db90ae3c

    def __eq__(self, other):
        name_match = (self.name == other.name)
        charge_match = allclose(
            self.charge,
            other.charge,
            atol=1e-6 * u.elementary_charge,
            rtol=1e-5 * u.elementary_charge)
        mass_match = allclose(
            self.mass,
            other.mass,
            atol=1e-6 * u.gram / u.mol,
            rtol=1e-5 * u.gram / u.mol)
        parameter_match = (self.parameters == other.parameters)
        nb_function_match = (self.nb_function == other.nb_function)

        return all([
            name_match, charge_match, mass_match, parameter_match,
            nb_function_match
        ])

    def __repr__(self):
        desc = "<AtomType {}, id {}>".format(self._name, id(self))
        return desc


def _validate_charge(charge):
    if not isinstance(charge, u.unyt_array):
        warnings.warn("Charges are assumed to be elementary charge")
        charge *= u.elementary_charge
    elif charge.units.dimensions != u.elementary_charge.units.dimensions:
        warnings.warn("Charges are assumed to be elementary charge")
        charge = charge.value * u.elementary_charge
    else:
        pass

    return charge


def _validate_mass(mass):
    if not isinstance(mass, u.unyt_array):
        warnings.warn("Masses are assumed to be g/mol")
        mass *= u.gram / u.mol
    elif mass.units.dimensions != (u.gram / u.mol).units.dimensions:
        warnings.warn("Masses are assumed to be g/mol")
        mass = mass.value * u.gram / u.mol
    else:
        pass

    return mass


def _validate_parameters(parameters):
    if not isinstance(parameters, dict):
        raise ValueError("Please enter dictionary for parameters")
    for key, val in parameters.items():
        if not isinstance(val, u.unyt_array):
            raise ValueError('Paramter value {} lacks a unyt'.format(val))
        if not isinstance(key, str):
            raise ValueError('Parameter key {} is not a str'.format(key))

    return parameters

def _validate_independent_variables(indep_vars):
    if isinstance(indep_vars, str):
        indep_vars = {sympy.symbols(indep_vars)}
    elif isinstance(indep_vars, sympy.symbol.Symbol):
        indep_vars = {indep_vars}
    elif isinstance(indep_vars, (list, set)):
        if all([isinstance(val, sympy.symbol.Symbol) for val in indep_vars]):
            pass
        elif all([isinstance(val, str) for val in indep_vars]):
            indep_vars = set([sympy.symbols(val) for val in indep_vars])
        else:
            raise ValueError('`independent_variables` argument was a list '
                             'or set of mixed variables. Please enter a '
                             'list or set of either only strings or only '
                             'sympy symbols')
    else:
        raise ValueError("Please enter a string, sympy expression, "
                         "or list or set thereof for independent_variables")

    return indep_vars


def _validate_nb_function(nb_function):
    if nb_function is None:
        pass
    elif isinstance(nb_function, str):
        nb_function = sympy.sympify(nb_function)
    elif isinstance(nb_function, sympy.Expr):
        nb_function = nb_function
    else:
        raise ValueError("Please enter a string, sympy expression, "
                         "or None for nb_function")

    return nb_function<|MERGE_RESOLUTION|>--- conflicted
+++ resolved
@@ -128,12 +128,6 @@
         if not set(parameters.keys()).isdisjoint(self._nb_function.free_symbols):
             raise ValueError('Mismatch between parameters and nbfunction symbols')
 
-        # Rebuild self._parameters based on the symbols in the new nb_function
-        self._parameters = {
-            key: val
-            for key, val in self._parameters.items() if key in set(
-            str(sym) for sym in self.nb_function.free_symbols)
-        }
 
         self._validate_function_parameters()
 
@@ -147,27 +141,25 @@
             warnings.warn('You supplied parameters with '
                           'unused symbols {}'.format(unused_symbols))
 
-<<<<<<< HEAD
         if used_symbols != self.nb_function.free_symbols:
             extra_syms = used_symbols ^ self.nb_function.free_symbols
             raise ValueError("NB function and parameter"
                              " symbols do not agree,"
                              " extraneous symbols:"
                              " {}".format(extra_syms))
-=======
-        symbols = sympy.symbols(set(self.parameters.keys()))
-        if symbols != self.nb_function.free_symbols:
-            missing_syms = self.nb_function.free_symbols - symbols
-            if missing_syms:
-                raise ValueError("Missing necessary parameters to evaluate "
-                                 "NB function. Missing symbols: {}"
-                                 "".format(missing_syms))
-            extra_syms = symbols ^ self.nb_function.free_symbols
-            warnings.warn("NB function and parameter"
-                          " symbols do not agree,"
-                          " extraneous symbols:"
-                          " {}".format(extra_syms))
->>>>>>> db90ae3c
+
+            symbols = sympy.symbols(set(self.parameters.keys()))
+            if symbols != self.nb_function.free_symbols:
+                missing_syms = self.nb_function.free_symbols - symbols
+                if missing_syms:
+                    raise ValueError("Missing necessary parameters to evaluate "
+                                     "NB function. Missing symbols: {}"
+                                     "".format(missing_syms))
+                extra_syms = symbols ^ self.nb_function.free_symbols
+                warnings.warn("NB function and parameter"
+                              " symbols do not agree,"
+                              " extraneous symbols:"
+                              " {}".format(extra_syms))
 
     def __eq__(self, other):
         name_match = (self.name == other.name)
